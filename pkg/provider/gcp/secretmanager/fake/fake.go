--- conflicted
+++ resolved
@@ -64,10 +64,6 @@
 	}
 }
 
-func (mc *MockSMClient) GetSecret(ctx context.Context, req *secretmanagerpb.GetSecretRequest, opts ...gax.CallOption) (*secretmanagerpb.Secret, error) {
-	return nil, nil
-}
-
 func (mc *MockSMClient) AccessSecretVersion(ctx context.Context, req *secretmanagerpb.AccessSecretVersionRequest, opts ...gax.CallOption) (*secretmanagerpb.AccessSecretVersionResponse, error) {
 	return mc.accessSecretFn(ctx, req)
 }
@@ -89,28 +85,22 @@
 	return mc.addSecretFn(ctx, req)
 }
 
-<<<<<<< HEAD
-=======
 func (mc *MockSMClient) NewAddSecretVersionFn(mock AddSecretVersionMockReturn) {
 	mc.addSecretFn = func(ctx context.Context, req *secretmanagerpb.AddSecretVersionRequest, opts ...gax.CallOption) (*secretmanagerpb.SecretVersion, error) {
 		return mock.SecretVersion, mock.Err
 	}
 }
 
->>>>>>> 3428e619
 func (mc *MockSMClient) CreateSecret(ctx context.Context, req *secretmanagerpb.CreateSecretRequest, opts ...gax.CallOption) (*secretmanagerpb.Secret, error) {
 	return mc.createSecretFn(ctx, req)
 }
 
-<<<<<<< HEAD
-=======
 func (mc *MockSMClient) NewCreateSecretFn(mock CreateSecretMockReturn) {
 	mc.createSecretFn = func(ctx context.Context, req *secretmanagerpb.CreateSecretRequest, opts ...gax.CallOption) (*secretmanagerpb.Secret, error) {
 		return mock.Secret, mock.Err
 	}
 }
 
->>>>>>> 3428e619
 func (mc *MockSMClient) NilClose() {
 	mc.closeFn = func() error {
 		return nil
